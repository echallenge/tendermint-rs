use crate::{helpers::*, Generator};
use ed25519_dalek::SecretKey as Ed25519SecretKey;
use gumdrop::Options;
use serde::Deserialize;
use simple_error::*;
<<<<<<< HEAD
use tendermint::consensus::state::Ordering;
use tendermint::{account, public_key::PublicKey, validator, vote};
=======
use tendermint::{
    account, private_key,
    public_key::{self, PublicKey},
    validator, vote,
};
>>>>>>> f5c2f136

#[derive(Debug, Options, Deserialize, Clone)]
pub struct Validator {
    #[options(help = "validator id (required; can be passed via STDIN)")]
    pub id: Option<String>,
    #[options(help = "voting power of this validator (default: 0)", meta = "POWER")]
    pub voting_power: Option<u64>,
    #[options(
        help = "proposer priority of this validator (default: none)",
        meta = "PRIORITY"
    )]
    pub proposer_priority: Option<i64>,
}

impl Validator {
    pub fn new(id: &str) -> Self {
        Validator {
            id: Some(id.to_string()),
            voting_power: None,
            proposer_priority: None,
        }
    }
    set_option!(id, &str, Some(id.to_string()));
    set_option!(voting_power, u64);
    set_option!(proposer_priority, i64);

    /// Get private key for this validator companion.
    pub fn get_private_key(&self) -> Result<private_key::Ed25519, SimpleError> {
        let id = match &self.id {
            None => bail!("validator identifier is missing"),
            Some(id) => id,
        };
        if id.is_empty() {
            bail!("empty validator identifier")
        }
        let mut bytes = id.clone().into_bytes();
        if bytes.len() > 32 {
            bail!("validator identifier is too long")
        }
        bytes.extend(vec![0u8; 32 - bytes.len()].iter());
        let secret = require_with!(
            Ed25519SecretKey::from_bytes(&bytes).ok(),
            "failed to construct a seed from validator identifier"
        );
        let public = public_key::Ed25519::from(&secret);
        Ok(private_key::Ed25519 { secret, public })
    }

    /// Get public key for this validator companion.
    pub fn get_public_key(&self) -> Result<public_key::Ed25519, SimpleError> {
        self.get_private_key().map(|keypair| keypair.public)
    }
}

impl std::str::FromStr for Validator {
    type Err = SimpleError;
    fn from_str(s: &str) -> Result<Self, Self::Err> {
        let validator = match parse_as::<Validator>(s) {
            Ok(input) => input,
            Err(_) => Validator::new(s),
        };
        Ok(validator)
    }
}

impl std::cmp::PartialEq for Validator {
    fn eq(&self, other: &Self) -> bool {
        self.id == other.id
    }
}
impl std::cmp::Eq for Validator {}

impl std::cmp::Ord for Validator {
    fn cmp(&self, other: &Self) -> Ordering {
        self.generate()
            .unwrap()
            .address
            .cmp(&other.generate().unwrap().address)
    }
}

impl std::cmp::PartialOrd for Validator {
    fn partial_cmp(&self, other: &Self) -> Option<Ordering> {
        Some(self.cmp(other))
    }
}

impl Generator<validator::Info> for Validator {
    fn merge_with_default(self, default: Self) -> Self {
        Validator {
            id: self.id.or(default.id),
            voting_power: self.voting_power.or(default.voting_power),
            proposer_priority: self.proposer_priority.or(default.proposer_priority),
        }
    }

    fn generate(&self) -> Result<validator::Info, SimpleError> {
        let keypair = self.get_private_key()?;
        let info = validator::Info {
            address: account::Id::from(keypair.public),
            pub_key: PublicKey::from(keypair.public),
            voting_power: vote::Power::new(self.voting_power.unwrap_or(0)),
            proposer_priority: match self.proposer_priority {
                None => None,
                Some(p) => Some(validator::ProposerPriority::new(p)),
            },
        };
        Ok(info)
    }
}

/// A helper function to generate multiple validators at once.
pub fn generate_validators(vals: &[Validator]) -> Result<Vec<validator::Info>, SimpleError> {
    let sorted = sort_validators(vals);
    Ok(sorted
        .iter()
        .map(|v| v.generate())
        .collect::<Result<Vec<validator::Info>, SimpleError>>()?)
}

/// A helper function to sort validators according to the Tendermint specs.
pub fn sort_validators(vals: &[Validator]) -> Vec<Validator> {
    let mut sorted = vals.clone().to_vec();
    sorted.sort_by_key(|v| v.generate().unwrap().address);
    sorted.to_vec()
}

#[cfg(test)]
mod tests {
    use super::*;

    fn make_publickey(pk_string: &str) -> PublicKey {
        serde_json::from_str(pk_string).unwrap()
    }

    // make a validator from a pubkey, a voting power, and a proposer priority
    fn make_validator(pk: PublicKey, vp: u64, pp: Option<i64>) -> validator::Info {
        let mut info = validator::Info::new(pk, vote::Power::new(vp));
        info.proposer_priority = match pp {
            None => None,
            Some(pp) => Some(validator::ProposerPriority::new(pp)),
        };
        info
    }

    #[test]
    fn test_validator() {
        let pk_a = make_publickey("{\"type\":\"tendermint/PubKeyEd25519\",\"value\":\"YnT69eNDaRaNU7teDTcyBedSD0B/Ziqx+sejm0wQba0=\"}");
        let pk_b = make_publickey("{\"type\":\"tendermint/PubKeyEd25519\",\"value\":\"hYkrBnbzZQd3r/bjZgyxXfcxfNrYg8PCVsB4JLUB9eU=\"}");

        let val = Validator::new("a").voting_power(10);
        assert_eq!(val.generate().unwrap(), make_validator(pk_a, 10, None));

        let val = val.voting_power(20);
        assert_eq!(val.generate().unwrap(), make_validator(pk_a, 20, None));

        let val = val.proposer_priority(100);
        assert_eq!(val.generate().unwrap(), make_validator(pk_a, 20, Some(100)));

        let val_b = val.id("b").proposer_priority(-100);
        assert_eq!(
            val_b.generate().unwrap(),
            make_validator(pk_b, 20, Some(-100))
        );

        let val_a = Validator::new("a").voting_power(20).proposer_priority(-100);
        assert_eq!(
            val_a.generate().unwrap(),
            make_validator(pk_a, 20, Some(-100))
        );

        let val_b_a = val_b.id("a");
        assert_eq!(val_b_a, val_a);
        assert_eq!(val_b_a.generate().unwrap(), val_a.generate().unwrap());

        let mut val = val_a;
        val.proposer_priority = None;
        assert_eq!(val.generate().unwrap(), make_validator(pk_a, 20, None));

        let mut block_val = val.generate().unwrap();

        block_val.voting_power = vote::Power::new(30);
        assert_ne!(val.generate().unwrap(), block_val);

        let val = val.voting_power(30);
        assert_eq!(val.generate().unwrap(), block_val);

        block_val.proposer_priority = Some(validator::ProposerPriority::new(1000));
        assert_ne!(val.generate().unwrap(), block_val);

        let val = val.proposer_priority(1000);
        assert_eq!(val.generate().unwrap(), block_val);
    }
}<|MERGE_RESOLUTION|>--- conflicted
+++ resolved
@@ -3,16 +3,8 @@
 use gumdrop::Options;
 use serde::Deserialize;
 use simple_error::*;
-<<<<<<< HEAD
 use tendermint::consensus::state::Ordering;
-use tendermint::{account, public_key::PublicKey, validator, vote};
-=======
-use tendermint::{
-    account, private_key,
-    public_key::{self, PublicKey},
-    validator, vote,
-};
->>>>>>> f5c2f136
+use tendermint::{account, public_key::PublicKey, validator, vote, private_key, public_key};
 
 #[derive(Debug, Options, Deserialize, Clone)]
 pub struct Validator {
